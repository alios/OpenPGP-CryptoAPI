module Data.OpenPGP.CryptoAPI (fingerprint, sign, verify, encrypt, decryptAsymmetric, decryptSymmetric, decryptSecretKey) where

import Data.Char
import Data.Bits
import Data.List (find)
import Data.Maybe (mapMaybe, catMaybes, listToMaybe)
import Control.Arrow
import Control.Applicative
import Control.Monad
import Control.Monad.Trans.Class (lift)
import Control.Monad.Trans.State (StateT(..), runStateT)
import Data.Binary (encode, decode, get, Word16)
import Crypto.Classes hiding (cfb,unCfb,sign,verify,encode)
import Data.Tagged (untag, asTaggedTypeOf, Tagged(..))
import Crypto.Modes (cfb, unCfb, zeroIV)
import Crypto.Types (IV)
import Crypto.Random (CryptoRandomGen, GenError(GenErrorOther), genBytes)
import Crypto.Hash.MD5 (MD5)
import Crypto.Hash.SHA1 (SHA1)
import Crypto.Hash.RIPEMD160 (RIPEMD160)
import Crypto.Hash.SHA256 (SHA256)
import Crypto.Hash.SHA384 (SHA384)
import Crypto.Hash.SHA512 (SHA512)
import Crypto.Hash.SHA224 (SHA224)
import Crypto.Cipher.AES (AES128,AES192,AES256)
import qualified Data.Serialize as Serialize
import qualified Crypto.Cipher.RSA as RSA
import qualified Crypto.Cipher.DSA as DSA
import qualified Data.ByteString as BS
import qualified Data.ByteString.Lazy as LZ

import qualified Data.OpenPGP as OpenPGP
import Data.OpenPGP.CryptoAPI.Util
import Data.OpenPGP.CryptoAPI.Blowfish128

-- | An encryption routine
type Encrypt g = (LZ.ByteString -> g -> (LZ.ByteString, g))

-- | A decryption routine, Bool=True to do resynchronization
type Decrypt = (Bool -> LZ.ByteString -> (LZ.ByteString, LZ.ByteString))

-- Start differently-formatted section
-- | This should be in Crypto.Classes and is based on buildKeyIO
buildKeyGen :: (BlockCipher k, CryptoRandomGen g) => g -> Either GenError (k, g)
buildKeyGen = runStateT (go (0::Int))
  where
  go 1000 = lift $ Left $ GenErrorOther
                  "Tried 1000 times to generate a key from the system entropy.\
                  \  No keys were returned! Perhaps the system entropy is broken\
                  \ or perhaps the BlockCipher instance being used has a non-flat\
                  \ keyspace."
  go i = do
	let bs = keyLength
	kd <- StateT $ genBytes ((7 + untag bs) `div` 8)
	case buildKey kd of
		Nothing -> go (i+1)
		Just k  -> return $ k `asTaggedTypeOf` bs
-- End differently-formatted section

find_key :: OpenPGP.Message -> String -> Maybe OpenPGP.Packet
find_key = OpenPGP.find_key fingerprint

pgpHash :: OpenPGP.HashAlgorithm -> LZ.ByteString -> (BS.ByteString, String)
pgpHash OpenPGP.MD5 = formatHash . (hash :: LZ.ByteString -> MD5)
pgpHash OpenPGP.SHA1 = formatHash . (hash :: LZ.ByteString -> SHA1)
pgpHash OpenPGP.RIPEMD160 = formatHash . (hash :: LZ.ByteString -> RIPEMD160)
pgpHash OpenPGP.SHA256 = formatHash . (hash :: LZ.ByteString -> SHA256)
pgpHash OpenPGP.SHA384 = formatHash . (hash :: LZ.ByteString -> SHA384)
pgpHash OpenPGP.SHA512 = formatHash . (hash :: LZ.ByteString -> SHA512)
pgpHash OpenPGP.SHA224 = formatHash . (hash :: LZ.ByteString -> SHA224)
pgpHash _ = error "Unsupported HashAlgorithm in pgpHash"

formatHash :: (Hash c d) => d -> (BS.ByteString, String)
formatHash d = (hbs, map toUpper $ pad $ hexString $ BS.unpack hbs)
	where
	hbs = Serialize.encode d
	pad s = replicate (len - length s) '0' ++ s
	len = (outputLength `for` d) `div` 8

-- http://tools.ietf.org/html/rfc3447#page-43
-- http://tools.ietf.org/html/rfc4880#section-5.2.2
emsa_pkcs1_v1_5_hash_padding :: OpenPGP.HashAlgorithm -> BS.ByteString
emsa_pkcs1_v1_5_hash_padding OpenPGP.MD5 = BS.pack [0x30, 0x20, 0x30, 0x0c, 0x06, 0x08, 0x2a, 0x86, 0x48, 0x86, 0xf7, 0x0d, 0x02, 0x05, 0x05, 0x00, 0x04, 0x10]
emsa_pkcs1_v1_5_hash_padding OpenPGP.SHA1 = BS.pack [0x30, 0x21, 0x30, 0x09, 0x06, 0x05, 0x2b, 0x0e, 0x03, 0x02, 0x1a, 0x05, 0x00, 0x04, 0x14]
emsa_pkcs1_v1_5_hash_padding OpenPGP.RIPEMD160 = BS.pack [0x30, 0x21, 0x30, 0x09, 0x06, 0x05, 0x2B, 0x24, 0x03, 0x02, 0x01, 0x05, 0x00, 0x04, 0x14]
emsa_pkcs1_v1_5_hash_padding OpenPGP.SHA256 = BS.pack [0x30, 0x31, 0x30, 0x0d, 0x06, 0x09, 0x60, 0x86, 0x48, 0x01, 0x65, 0x03, 0x04, 0x02, 0x01, 0x05, 0x00, 0x04, 0x20]
emsa_pkcs1_v1_5_hash_padding OpenPGP.SHA384 = BS.pack [0x30, 0x41, 0x30, 0x0d, 0x06, 0x09, 0x60, 0x86, 0x48, 0x01, 0x65, 0x03, 0x04, 0x02, 0x02, 0x05, 0x00, 0x04, 0x30]
emsa_pkcs1_v1_5_hash_padding OpenPGP.SHA512 = BS.pack [0x30, 0x51, 0x30, 0x0d, 0x06, 0x09, 0x60, 0x86, 0x48, 0x01, 0x65, 0x03, 0x04, 0x02, 0x03, 0x05, 0x00, 0x04, 0x40]
emsa_pkcs1_v1_5_hash_padding OpenPGP.SHA224 = BS.pack [0x30, 0x31, 0x30, 0x0d, 0x06, 0x09, 0x60, 0x86, 0x48, 0x01, 0x65, 0x03, 0x04, 0x02, 0x04, 0x05, 0x00, 0x04, 0x1C]
emsa_pkcs1_v1_5_hash_padding _ =
	error "Unsupported HashAlgorithm in emsa_pkcs1_v1_5_hash_padding."

blockBytes :: (BlockCipher k, Num n) => k -> n
blockBytes k = fromIntegral $ blockSizeBytes `for` k

pgpCFBPrefix :: (BlockCipher k, CryptoRandomGen g) => k -> g -> (LZ.ByteString, g)
pgpCFBPrefix k g =
	(toLazyBS $ str `BS.append` BS.reverse (BS.take 2 $ BS.reverse str), g')
	where
	Right (str,g') = genBytes (blockSizeBytes `for` k) g

pgpCFB :: (BlockCipher k, CryptoRandomGen g) => k -> (LZ.ByteString -> LZ.ByteString -> LZ.ByteString) -> Encrypt g
pgpCFB k sufGen bs g =
	(simpleCFB k zeroIV (LZ.concat [p, bs, sufGen p bs]), g')
	where
	(p,g') = pgpCFBPrefix k g

simpleCFB :: (BlockCipher k) => k -> IV k -> LZ.ByteString -> LZ.ByteString
simpleCFB k iv = padThenUnpad k (fst . cfb k iv)

pgpUnCFB :: (BlockCipher k) => k -> Decrypt
pgpUnCFB k False s = LZ.splitAt (2 + blockBytes k) $ simpleUnCFB k zeroIV s
pgpUnCFB k True s = (simpleUnCFB k zeroIV prefix, simpleUnCFB k iv content)
	where
	Just iv = sDecode $ toStrictBS $ LZ.drop 2 prefix
	(prefix, content) = LZ.splitAt (2 + blockBytes k) s

simpleUnCFB :: (BlockCipher k) => k -> IV k -> LZ.ByteString -> LZ.ByteString
simpleUnCFB k iv = padThenUnpad k (fst . unCfb k iv)

padThenUnpad :: (BlockCipher k) => k -> (LZ.ByteString -> LZ.ByteString) -> LZ.ByteString -> LZ.ByteString
padThenUnpad k f s = dropPadEnd (f padded)
	where
	dropPadEnd s = LZ.take (LZ.length s - padAmount) s
	padded = s `LZ.append` LZ.replicate padAmount 0
	padAmount = blockBytes k - (LZ.length s `mod` blockBytes k)

addBitLen :: LZ.ByteString -> LZ.ByteString
addBitLen bytes = encode (bitLen bytes :: Word16) `LZ.append` bytes
	where
	bitLen bytes = (fromIntegral (LZ.length bytes) - 1) * 8 + sigBit bytes
	sigBit bytes = fst $ until ((==0) . snd)
		(first (+1) . second (`shiftR` 1)) (0,LZ.index bytes 0)

-- Drops 2 because the value is an MPI
rsaDecrypt :: RSA.PrivateKey -> BS.ByteString -> Maybe BS.ByteString
rsaDecrypt pk = hush . RSA.decrypt pk . BS.drop 2

rsaEncrypt :: (CryptoRandomGen g) => RSA.PublicKey -> BS.ByteString -> StateT g (Either GenError) BS.ByteString
rsaEncrypt pk bs = StateT (\g ->
		case RSA.encrypt g pk bs of
			(Left (RSA.RandomGenFailure e)) -> Left e
			(Left e) -> Left (GenErrorOther $ show e)
			(Right v) -> Right v
	)

integerBytesize :: Integer -> Int
integerBytesize i = fromIntegral $ LZ.length (encode (OpenPGP.MPI i)) - 2

keyParam :: Char -> OpenPGP.Packet -> Integer
keyParam c k = fromJustMPI $ lookup c (OpenPGP.key k)

keyAlgorithmIs :: OpenPGP.KeyAlgorithm -> OpenPGP.Packet -> Bool
keyAlgorithmIs algo p = OpenPGP.key_algorithm p == algo

secretKeys :: OpenPGP.Message -> ([(String, RSA.PrivateKey)], [(String, DSA.PrivateKey)])
secretKeys (OpenPGP.Message keys) =
	(
		map (fingerprint &&& privateRSAkey) rsa,
		map (fingerprint &&& privateDSAkey) dsa
	)
	where
	dsa = secrets OpenPGP.DSA
	rsa = secrets OpenPGP.RSA
	secrets algo = filter (swing all [isSecretKey, keyAlgorithmIs algo]) keys

privateRSAkey :: OpenPGP.Packet -> RSA.PrivateKey
privateRSAkey k =
	-- Invert p and q because u is pinv not qinv
	RSA.PrivateKey pubkey d q p
		(d `mod` (q-1))
		(d `mod` (p-1))
		(keyParam 'u' k)
	where
	d = keyParam 'd' k
	p = keyParam 'p' k
	q = keyParam 'q' k
	pubkey = rsaKey k

rsaKey :: OpenPGP.Packet -> RSA.PublicKey
rsaKey k =
	RSA.PublicKey (integerBytesize n) n (keyParam 'e' k)
	where
	n = keyParam 'n' k

privateDSAkey :: OpenPGP.Packet -> DSA.PrivateKey
privateDSAkey k = DSA.PrivateKey
	(keyParam 'p' k, keyParam 'g' k, keyParam 'q' k) (keyParam 'x' k)

dsaKey :: OpenPGP.Packet -> DSA.PublicKey
dsaKey k = DSA.PublicKey
	(keyParam 'p' k, keyParam 'g' k, keyParam 'q' k) (keyParam 'y' k)

-- | Generate a key fingerprint from a PublicKeyPacket or SecretKeyPacket
-- <http://tools.ietf.org/html/rfc4880#section-12.2>
fingerprint :: OpenPGP.Packet -> String
fingerprint p
	| OpenPGP.version p == 4 = snd $ pgpHash OpenPGP.SHA1 material
	| OpenPGP.version p `elem` [2, 3] = snd $ pgpHash OpenPGP.MD5 material
	| otherwise = error "Unsupported Packet version or type in fingerprint"
	where
	material = LZ.concat $ OpenPGP.fingerprint_material p

-- | Verify a message signature
verify ::
	OpenPGP.Message          -- ^ Keys that may have made the signature
	-> OpenPGP.SignatureOver -- ^ Signatures to verify
	-> OpenPGP.SignatureOver -- ^ Will only contain signatures that passed
verify keys over =
	over {OpenPGP.signatures_over = mapMaybe (uncurry $ verifyOne keys) sigs}
	where
	sigs = map (\s -> (s, toStrictBS $ encode over `LZ.append` OpenPGP.trailer s))
		(OpenPGP.signatures_over over)

verifyOne :: OpenPGP.Message -> OpenPGP.Packet -> BS.ByteString -> Maybe OpenPGP.Packet
verifyOne keys sig over = fmap (const sig) $ maybeKey >>= verification >>= guard
	where
<<<<<<< HEAD
	verification =
		case OpenPGP.key_algorithm sig of
			OpenPGP.DSA -> dsaVerify
			alg | alg `elem` [OpenPGP.RSA,OpenPGP.RSA_S] -> rsaVerify
				| otherwise -> const Nothing
=======
	verification = case OpenPGP.key_algorithm sig of
		OpenPGP.DSA -> dsaVerify
		alg | alg `elem` [OpenPGP.RSA,OpenPGP.RSA_S] -> rsaVerify
		    | otherwise -> const Nothing
>>>>>>> c2c9eb0c
	dsaVerify k = let k' = dsaKey k in
		hush $ DSA.verify dsaSig (dsaTruncate k' . bhash) k' over
	rsaVerify k = hush $ RSA.verify bhash padding (rsaKey k) over rsaSig
	[rsaSig] = map (toStrictBS . LZ.drop 2 . encode) (OpenPGP.signature sig)
	dsaSig = let [OpenPGP.MPI r, OpenPGP.MPI s] = OpenPGP.signature sig in
		(r, s)
	dsaTruncate (DSA.PublicKey (_,_,q) _) = BS.take (integerBytesize q)
	bhash = fst . pgpHash hash_algo . toLazyBS
	padding = emsa_pkcs1_v1_5_hash_padding hash_algo
	hash_algo = OpenPGP.hash_algorithm sig
	maybeKey = OpenPGP.signature_issuer sig >>= find_key keys

-- | Make a signature
--
-- In order to set more options on a signature, pass in a signature packet.
sign :: (CryptoRandomGen g) =>
	OpenPGP.Message          -- ^ SecretKeys, one of which will be used
	-> OpenPGP.SignatureOver -- ^ Data to sign, and optional signature packet
	-> OpenPGP.HashAlgorithm -- ^ HashAlgorithm to use in signature
	-> String                -- ^ KeyID of key to choose
	-> Integer               -- ^ Timestamp for signature (unless sig supplied)
	-> g                     -- ^ Random number generator
	-> (OpenPGP.SignatureOver, g)
sign keys over hsh keyid timestamp g = (over {OpenPGP.signatures_over = [sig]}, g')
	where
	(final, g') = case OpenPGP.key_algorithm sig of
		OpenPGP.DSA -> ([dsaR, dsaS], dsaG)
		kalgo | kalgo `elem` [OpenPGP.RSA,OpenPGP.RSA_S] -> ([toNum rsaFinal], g)
		      | otherwise ->
			error ("Unsupported key algorithm " ++ show kalgo ++ "in sign")
	Right ((dsaR,dsaS),dsaG) = let k' = privateDSAkey k in
		DSA.sign g (dsaTruncate k' . bhash) k' dta
	Right rsaFinal = RSA.sign bhash padding (privateRSAkey k) dta
	dsaTruncate (DSA.PrivateKey (_,_,q) _) = BS.take (integerBytesize q)
	dta     = toStrictBS $ encode over `LZ.append` OpenPGP.trailer sig
	sig     = findSigOrDefault (listToMaybe $ OpenPGP.signatures_over over)
	padding = emsa_pkcs1_v1_5_hash_padding hsh
	bhash   = fst . pgpHash hsh . toLazyBS
	toNum   = BS.foldl (\a b -> a `shiftL` 8 .|. fromIntegral b) 0
	Just k  = find_key keys keyid

	-- Either a SignaturePacket was found, or we need to make one
	findSigOrDefault (Just s) = OpenPGP.signaturePacket
		(OpenPGP.version s)
		(OpenPGP.signature_type s)
		(OpenPGP.key_algorithm k) -- force to algo of key
		hsh -- force hash algorithm
		(OpenPGP.hashed_subpackets s)
		(OpenPGP.unhashed_subpackets s)
		(OpenPGP.hash_head s)
		(map OpenPGP.MPI final)
	findSigOrDefault Nothing  = OpenPGP.signaturePacket
		4
		defaultStype
		(OpenPGP.key_algorithm k) -- force to algo of key
		hsh
		([
			-- Do we really need to pass in timestamp just for the default?
			OpenPGP.SignatureCreationTimePacket $ fromIntegral timestamp,
			OpenPGP.IssuerPacket $ fingerprint k
		] ++ (case over of
			OpenPGP.KeySignature  {} -> [OpenPGP.KeyFlagsPacket {
					OpenPGP.certify_keys = True,
					OpenPGP.sign_data = True,
					OpenPGP.encrypt_communication = False,
					OpenPGP.encrypt_storage = False,
					OpenPGP.split_key = False,
					OpenPGP.authentication = False,
					OpenPGP.group_key = False
				}]
			_ -> []
		))
		[]
		0 -- TODO
		(map OpenPGP.MPI final)

	defaultStype = case over of
		OpenPGP.DataSignature ld _
			| OpenPGP.format ld == 'b'     -> 0x00
			| otherwise                    -> 0x01
		OpenPGP.KeySignature {}           -> 0x1F
		OpenPGP.SubkeySignature {}        -> 0x18
		OpenPGP.CertificationSignature {} -> 0x13

encrypt :: (CryptoRandomGen g) =>
	[BS.ByteString]               -- ^ Passphrases, all of which will be used
	-> OpenPGP.Message            -- ^ PublicKeys, all of which will be used
	-> OpenPGP.SymmetricAlgorithm -- ^ Cipher to use
	-> OpenPGP.Message            -- ^ The 'OpenPGP.Message' to encrypt
	-> g                          -- ^ Random number generator
	-> Either GenError (OpenPGP.Message, g)
encrypt pass (OpenPGP.Message keys) algo msg = runStateT $ do
	(sk, encP) <- sessionFor algo msg
	OpenPGP.Message . (++[encP]) <$> liftA2 (++)
		(mapM (encryptSessionKeyAsymmetric sk) (filter isKey keys))
		(mapM (encryptSessionKeySymmetric (LZ.take (LZ.length sk - 2) sk) algo) pass)

encryptSessionKeyAsymmetric :: (CryptoRandomGen g) => LZ.ByteString -> OpenPGP.Packet -> StateT g (Either GenError) OpenPGP.Packet
encryptSessionKeyAsymmetric sk pk = OpenPGP.AsymmetricSessionKeyPacket 3
	(fingerprint pk)
	(OpenPGP.key_algorithm pk)
	. addBitLen <$> encd (OpenPGP.key_algorithm pk)
	where
	encd OpenPGP.RSA = toLazyBS <$> rsaEncrypt (rsaKey pk) (toStrictBS sk)
	encd _ = lift $ Left $ GenErrorOther $ "Unsupported PublicKey: " ++ show pk

encryptSessionKeySymmetric :: (CryptoRandomGen g) => LZ.ByteString -> OpenPGP.SymmetricAlgorithm -> BS.ByteString -> StateT g (Either GenError) OpenPGP.Packet
encryptSessionKeySymmetric sk salgo pass = do
	s2k <- s2k
	return $ OpenPGP.SymmetricSessionKeyPacket 4 salgo s2k
		(string2sencrypt salgo s2k (toLazyBS pass) sk)
	where
	halgo = s2kHashAlgorithmFor salgo
	s2k = OpenPGP.IteratedSaltedS2K halgo . decode . toLazyBS <$>
		(StateT $ genBytes 8) <*> pure 65536

s2kHashAlgorithmFor :: OpenPGP.SymmetricAlgorithm -> OpenPGP.HashAlgorithm
s2kHashAlgorithmFor OpenPGP.AES128 =
	untag (s2kHashAlgorithm :: Tagged AES128 OpenPGP.HashAlgorithm)
s2kHashAlgorithmFor OpenPGP.AES192 =
	untag (s2kHashAlgorithm :: Tagged AES192 OpenPGP.HashAlgorithm)
s2kHashAlgorithmFor OpenPGP.AES256 =
	untag (s2kHashAlgorithm :: Tagged AES256 OpenPGP.HashAlgorithm)
s2kHashAlgorithmFor OpenPGP.Blowfish =
	untag (s2kHashAlgorithm :: Tagged Blowfish128 OpenPGP.HashAlgorithm)
s2kHashAlgorithmFor algo = error $ "Unsupported SymmetricAlgorithm " ++ show algo ++ " in Data.OpenPGP.CryptoAPI.s2kHashAlgorithmFor"

s2kHashAlgorithm :: (BlockCipher k) => Tagged k OpenPGP.HashAlgorithm
s2kHashAlgorithm = v
	where
	v = Tagged $ case () of
		_ | ksize <= 160 -> OpenPGP.SHA1
		  | ksize <= 256 -> OpenPGP.SHA256
		  | otherwise    -> OpenPGP.SHA512
	ksize = untag $ const <$> keyLength <*> v

sessionFor :: (CryptoRandomGen g) => OpenPGP.SymmetricAlgorithm -> OpenPGP.Message -> StateT g (Either GenError) (LZ.ByteString, OpenPGP.Packet)
sessionFor algo@OpenPGP.AES128 msg = do
	sk <- StateT buildKeyGen
	encP <- newSession (sk :: AES128) msg
	return (sessionKeyEncode sk algo, encP)
sessionFor algo@OpenPGP.AES192 msg = do
	sk <- StateT buildKeyGen
	encP <- newSession (sk :: AES192) msg
	return (sessionKeyEncode sk algo, encP)
sessionFor algo@OpenPGP.AES256 msg = do
	sk <- StateT buildKeyGen
	encP <- newSession (sk :: AES256) msg
	return (sessionKeyEncode sk algo, encP)
sessionFor algo@OpenPGP.Blowfish msg = do
	sk <- StateT buildKeyGen
	encP <- newSession (sk :: Blowfish128) msg
	return (sessionKeyEncode sk algo, encP)
sessionFor algo _ = lift $ Left $ GenErrorOther $ "Unsupported cipher: " ++ show algo

sessionKeyEncode :: (BlockCipher k) => k -> OpenPGP.SymmetricAlgorithm -> LZ.ByteString
sessionKeyEncode sk algo =
	LZ.concat [encode algo, toLazyBS bs, encode $ checksum bs]
	where
	bs = Serialize.encode sk

newSession :: (BlockCipher k, CryptoRandomGen g, Monad m) => k -> OpenPGP.Message -> StateT g m OpenPGP.Packet
newSession sk msg = do
	encd <- StateT $ return . pgpCFB sk (encode `oo` mkMDC) (encode msg)
	return $ OpenPGP.EncryptedDataPacket 1 encd

mkMDC :: LZ.ByteString -> LZ.ByteString -> OpenPGP.Packet
mkMDC prefix msg = OpenPGP.ModificationDetectionCodePacket $ toLazyBS $ fst $
	pgpHash OpenPGP.SHA1 $ LZ.concat [prefix, msg, LZ.pack [0xD3, 0x14]]

checksum :: BS.ByteString -> Word16
checksum key = fromIntegral $
	BS.foldl' (\x y -> x + fromIntegral y) (0::Integer) key `mod` 65536

decryptSecretKey ::
	BS.ByteString           -- ^ Passphrase
	-> OpenPGP.Packet       -- ^ Encrypted SecretKeyPacket
	-> Maybe OpenPGP.Packet -- ^ Decrypted SecretKeyPacket
decryptSecretKey pass k@(OpenPGP.SecretKeyPacket {
		OpenPGP.version = 4, OpenPGP.key_algorithm = kalgo,
		OpenPGP.s2k = s2k, OpenPGP.symmetric_algorithm = salgo,
		OpenPGP.key = existing, OpenPGP.encrypted_data = encd
	}) | chkF material == toStrictBS chk =
		fmap (\m -> k {
			OpenPGP.s2k_useage = 0,
			OpenPGP.symmetric_algorithm = OpenPGP.Unencrypted,
			OpenPGP.encrypted_data = LZ.empty,
			OpenPGP.key = m
		}) parseMaterial
	   | otherwise = Nothing
	where
	parseMaterial = maybeGet
		(foldM (\m f -> do {mpi <- get; return $ (f,mpi):m}) existing
		(OpenPGP.secret_key_fields kalgo)) material
	(material, chk) = LZ.splitAt (LZ.length decd - chkSize) decd
	(chkSize, chkF)
		| OpenPGP.s2k_useage k == 254 = (20, fst . pgpHash OpenPGP.SHA1)
		| otherwise = (2, Serialize.encode . checksum . toStrictBS)
	decd = string2sdecrypt salgo s2k (toLazyBS pass) (EncipheredWithIV encd)
decryptSecretKey _ _ = Nothing

-- | Decrypt an OpenPGP message using secret key
decryptAsymmetric ::
	OpenPGP.Message    -- ^ SecretKeys, one of which will be used
	-> OpenPGP.Message -- ^ A 'OpenPGP.Message' containing AsymmetricSessionKey and EncryptedData
	-> Maybe OpenPGP.Message
decryptAsymmetric keys msg@(OpenPGP.Message pkts) = do
	(_, d) <- getAsymmetricSessionKey keys msg
	pkt <- find isEncryptedData pkts
	decryptPacket d pkt

-- | Decrypt an OpenPGP message using passphrase
decryptSymmetric ::
	[BS.ByteString]    -- ^ Passphrases, one of which will be used
	-> OpenPGP.Message -- ^ A 'OpenPGP.Message' containing SymetricSessionKey and EncryptedData
	-> Maybe OpenPGP.Message
decryptSymmetric pass msg@(OpenPGP.Message pkts) = do
	let ds = map snd $ getSymmetricSessionKey pass msg
	pkt <- find isEncryptedData pkts
	listToMaybe $ mapMaybe (`decryptPacket` pkt) ds

-- | Decrypt a single packet, given the decryptor
decryptPacket :: Decrypt -> OpenPGP.Packet -> Maybe OpenPGP.Message
decryptPacket d (OpenPGP.EncryptedDataPacket {
		OpenPGP.version = 1,
		OpenPGP.encrypted_data = encd
	}) | Just (mkMDC prefix msg) == maybeDecode mdc = maybeDecode msg
	   | otherwise = Nothing
	where
	(msg,mdc) = LZ.splitAt (LZ.length content - 22) content
	(prefix, content) = d False encd
decryptPacket d (OpenPGP.EncryptedDataPacket {
		OpenPGP.version = 0,
		OpenPGP.encrypted_data = encd
	}) = maybeDecode (snd $ d True encd)
decryptPacket _ _ = error "Can only decrypt EncryptedDataPacket in Data.OpenPGP.CryptoAPI.decryptPacket"

getSymmetricSessionKey ::
	[BS.ByteString]    -- ^ Passphrases, one of which will be used
	-> OpenPGP.Message -- ^ An OpenPGP Message containing SymmetricSessionKey
	-> [(OpenPGP.SymmetricAlgorithm, Decrypt)]
getSymmetricSessionKey pass (OpenPGP.Message ps) =
	concatMap (\OpenPGP.SymmetricSessionKeyPacket {
			OpenPGP.s2k = s2k, OpenPGP.symmetric_algorithm = algo,
			OpenPGP.encrypted_data = encd
		} ->
		if LZ.null encd then
			map ((,) algo . string2decrypt algo s2k) pass'
		else
			mapMaybe (\p -> decodeSess $ string2sdecrypt algo s2k p (EncipheredZeroIV encd)) pass'
	) sessionKeys
	where
	decodeSess s = let (a, k) = LZ.splitAt 1 s in
		(,) (decode a) <$> decodeSymKey (decode a) (toStrictBS k)
	sessionKeys = filter isSymmetricSessionKey ps
	pass' = map toLazyBS pass

-- | Decrypt an asymmetrically encrypted symmetric session key
getAsymmetricSessionKey ::
	OpenPGP.Message    -- ^ SecretKeys, one of which will be used
	-> OpenPGP.Message -- ^ An OpenPGP Message containing AssymetricSessionKey
	-> Maybe (OpenPGP.SymmetricAlgorithm, Decrypt)
getAsymmetricSessionKey keys (OpenPGP.Message ps) =
	listToMaybe $ mapMaybe decodeSessionKey $ catMaybes $
	concatMap (\(sk,ks) ->
		map ($ toStrictBS $ OpenPGP.encrypted_data sk) ks
	) toTry
	where
	toTry = map (id &&& lookupKey) sessionKeys

	lookupKey (OpenPGP.AsymmetricSessionKeyPacket {
		OpenPGP.key_algorithm = OpenPGP.RSA,
		OpenPGP.key_id = key_id
	}) | all (=='0') key_id = map (rsaDecrypt . snd) rsa
	   | otherwise = map (rsaDecrypt . snd) $
		filter (keyIdMatch key_id . fst) rsa
	lookupKey _ = []

	sessionKeys = filter isAsymmetricSessionKey ps
	(rsa, _) = secretKeys keys

decodeSessionKey :: BS.ByteString -> Maybe (OpenPGP.SymmetricAlgorithm, Decrypt)
decodeSessionKey sk
	| checksum key == (decode (toLazyBS chk) :: Word16) = do
		algo <- maybeDecode (toLazyBS algoByte)
		decrypt <- decodeSymKey algo key
		return (algo, decrypt)
	| otherwise = Nothing
	where
	(key, chk) = BS.splitAt (BS.length rest - 2) rest
	(algoByte, rest) = BS.splitAt 1 sk

decodeSymKey :: OpenPGP.SymmetricAlgorithm -> BS.ByteString -> Maybe Decrypt
decodeSymKey OpenPGP.AES128 k = (pgpUnCFB :: AES128 -> Decrypt) <$> sDecode k
decodeSymKey OpenPGP.AES192 k = (pgpUnCFB :: AES192 -> Decrypt) <$> sDecode k
decodeSymKey OpenPGP.AES256 k = (pgpUnCFB :: AES256 -> Decrypt) <$> sDecode k
decodeSymKey OpenPGP.Blowfish k = (pgpUnCFB :: Blowfish128 -> Decrypt) <$> sDecode k
decodeSymKey _ _ = Nothing

string2sencrypt :: OpenPGP.SymmetricAlgorithm -> OpenPGP.S2K -> LZ.ByteString -> LZ.ByteString -> LZ.ByteString
string2sencrypt OpenPGP.AES128 s2k s = simpleCFB (string2key s2k s :: AES128) zeroIV
string2sencrypt OpenPGP.AES192 s2k s = simpleCFB (string2key s2k s :: AES192) zeroIV
string2sencrypt OpenPGP.AES256 s2k s = simpleCFB (string2key s2k s :: AES256) zeroIV
string2sencrypt OpenPGP.Blowfish s2k s = simpleCFB (string2key s2k s :: Blowfish128) zeroIV
string2sencrypt algo _ _ = error $ "Unsupported symmetric algorithm : " ++ show algo ++ " in Data.OpenPGP.CryptoAPI.string2sencrypt"

string2decrypt :: OpenPGP.SymmetricAlgorithm -> OpenPGP.S2K -> LZ.ByteString -> Decrypt
string2decrypt OpenPGP.AES128 s2k s = pgpUnCFB (string2key s2k s :: AES128)
string2decrypt OpenPGP.AES192 s2k s = pgpUnCFB (string2key s2k s :: AES192)
string2decrypt OpenPGP.AES256 s2k s = pgpUnCFB (string2key s2k s :: AES256)
string2decrypt OpenPGP.Blowfish s2k s = pgpUnCFB (string2key s2k s :: Blowfish128)
string2decrypt algo _ _ = error $ "Unsupported symmetric algorithm : " ++ show algo ++ " in Data.OpenPGP.CryptoAPI.string2decrypt"

string2sdecrypt :: OpenPGP.SymmetricAlgorithm -> OpenPGP.S2K -> LZ.ByteString -> Enciphered -> LZ.ByteString
string2sdecrypt OpenPGP.AES128 s2k s = withIV $ simpleUnCFB (string2key s2k s :: AES128)
string2sdecrypt OpenPGP.AES192 s2k s = withIV $ simpleUnCFB (string2key s2k s :: AES192)
string2sdecrypt OpenPGP.AES256 s2k s = withIV $ simpleUnCFB (string2key s2k s :: AES256)
string2sdecrypt OpenPGP.Blowfish s2k s = withIV $ simpleUnCFB (string2key s2k s :: Blowfish128)
string2sdecrypt algo _ _ = error $ "Unsupported symmetric algorithm : " ++ show algo ++ " in Data.OpenPGP.CryptoAPI.string2sdecrypt"

data Enciphered = EncipheredWithIV !LZ.ByteString | EncipheredZeroIV !LZ.ByteString

withIV :: (BlockCipher k) => (IV k -> LZ.ByteString -> LZ.ByteString) -> Enciphered -> LZ.ByteString
withIV f (EncipheredWithIV s) = f iv $ LZ.drop (fromIntegral $ BS.length $ Serialize.encode iv) s
	where
	iv = let Right x = Serialize.decode (toStrictBS s) in x
withIV f (EncipheredZeroIV s) = f zeroIV s

string2key :: (BlockCipher k) => OpenPGP.S2K -> LZ.ByteString -> k
string2key s2k s = k
	where
	Just k = buildKey $ toStrictBS $
		LZ.take ksize $ OpenPGP.string2key (fst `oo` pgpHash) s2k s
	ksize = fromIntegral (keyLength `for` k) `div` 8<|MERGE_RESOLUTION|>--- conflicted
+++ resolved
@@ -215,18 +215,10 @@
 verifyOne :: OpenPGP.Message -> OpenPGP.Packet -> BS.ByteString -> Maybe OpenPGP.Packet
 verifyOne keys sig over = fmap (const sig) $ maybeKey >>= verification >>= guard
 	where
-<<<<<<< HEAD
-	verification =
-		case OpenPGP.key_algorithm sig of
-			OpenPGP.DSA -> dsaVerify
-			alg | alg `elem` [OpenPGP.RSA,OpenPGP.RSA_S] -> rsaVerify
-				| otherwise -> const Nothing
-=======
 	verification = case OpenPGP.key_algorithm sig of
 		OpenPGP.DSA -> dsaVerify
 		alg | alg `elem` [OpenPGP.RSA,OpenPGP.RSA_S] -> rsaVerify
 		    | otherwise -> const Nothing
->>>>>>> c2c9eb0c
 	dsaVerify k = let k' = dsaKey k in
 		hush $ DSA.verify dsaSig (dsaTruncate k' . bhash) k' over
 	rsaVerify k = hush $ RSA.verify bhash padding (rsaKey k) over rsaSig
