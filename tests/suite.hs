--- conflicted
+++ resolved
@@ -47,21 +47,6 @@
 		OpenPGP.verify keys (head $ OpenPGP.signatures m)
 	assertEqual (keyring ++ " for " ++ message) 1 (length ss)
 
-<<<<<<< HEAD
-modifyPacket d@(OpenPGP.LiteralDataPacket {}) = 
-    d { OpenPGP.content = xorbits (OpenPGP.content d) }
-modifyPacket nonliteral = nonliteral
-xorbits bs = LZ.cons 0x00 $ LZ.map (xor 0xFF) bs
-
-testVerifyModifiedMessage :: FilePath -> FilePath -> Assertion
-testVerifyModifiedMessage keyring message = do
-    keys <- fmap decode $ LZ.readFile $ "tests/data/" ++ keyring
-    OpenPGP.Message m <- fmap decode $ LZ.readFile $ "tests/data/" ++ message
-    let corrupt_message = OpenPGP.Message (map modifyPacket m)
-    let OpenPGP.DataSignature _ ss =
-            OpenPGP.verify keys (head $ OpenPGP.signatures corrupt_message)
-    assertEqual (keyring ++ " for " ++ message) 0 (length ss)
-=======
 testVerifyModifiedMessage :: FilePath -> FilePath -> Assertion
 testVerifyModifiedMessage keyring message = do
 	keys <- fmap decode $ LZ.readFile $ "tests/data/" ++ keyring
@@ -70,7 +55,6 @@
 	let OpenPGP.DataSignature _ ss =
 		OpenPGP.verify keys (head $ OpenPGP.signatures corrupt_message)
 	assertEqual (keyring ++ " for " ++ message) 0 (length ss)
->>>>>>> c2c9eb0c
 
 testVerifyKey :: FilePath -> Int -> Assertion
 testVerifyKey keyring count = do
